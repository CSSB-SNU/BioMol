example_cif/
dataloader.py
sampling.py
log/
__pycache__/
backup/
.vscode/
.ruff_cache/
BioMol/configs/datapath.json

# pixi environments
.pixi
*.egg-info
*.cif
pixi.lock
*.a3m
*.a3m.gz
github_token
<<<<<<< HEAD
*.pt
=======
>>>>>>> 0fdafa2f
test.py<|MERGE_RESOLUTION|>--- conflicted
+++ resolved
@@ -16,8 +16,4 @@
 *.a3m
 *.a3m.gz
 github_token
-<<<<<<< HEAD
-*.pt
-=======
->>>>>>> 0fdafa2f
 test.py